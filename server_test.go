package store_test

import (
	"encoding/json"
	"io/ioutil"
	. "launchpad.net/gocheck"
	"launchpad.net/juju/go/charm"
	"launchpad.net/juju/go/store"
	"net/http"
	"net/http/httptest"
	"net/url"
<<<<<<< HEAD
	"strconv"
=======
	"time"
>>>>>>> 05e7a3d4
)

func (s *StoreSuite) prepareServer(c *C) (*store.Server, *charm.URL) {
	curl := charm.MustParseURL("cs:oneiric/wordpress")
	pub, err := s.store.CharmPublisher([]*charm.URL{curl}, "some-digest")
	c.Assert(err, IsNil)
	err = pub.Publish(&FakeCharmDir{})
	c.Assert(err, IsNil)

	server, err := store.NewServer(s.store)
	c.Assert(err, IsNil)
	return server, curl
}

func (s *StoreSuite) TestServerCharmInfo(c *C) {
	server, curl := s.prepareServer(c)
	req, err := http.NewRequest("GET", "/charm-info", nil)
	c.Assert(err, IsNil)

	var tests = []struct{ url, sha, err string }{
		{curl.String(), fakeRevZeroSha, ""},
		{"cs:oneiric/non-existent", "", "entry not found"},
		{"cs:bad", "", `charm URL without series: "cs:bad"`},
	}

	for _, t := range tests {
		req.Form = url.Values{"charms": []string{t.url}}
		rec := httptest.NewRecorder()
		server.ServeHTTP(rec, req)

		expected := make(map[string]interface{})
		if t.sha != "" {
			expected[t.url] = map[string]interface{}{
				"revision": float64(0),
				"sha256": t.sha,
			}
		} else {
			expected[t.url] = map[string]interface{}{
				"revision": float64(0),
				"errors": []interface{}{t.err},
			}
		}
		obtained := map[string]interface{}{}
		err = json.NewDecoder(rec.Body).Decode(&obtained)
		c.Assert(err, IsNil)
		c.Assert(obtained, DeepEquals, expected)
		c.Assert(rec.Header().Get("Content-Type"), Equals, "application/json")
	}

	s.checkCounterSum(c, []string{"charm-info", curl.Series, curl.Name}, false, 1)
	s.checkCounterSum(c, []string{"charm-missing", "oneiric", "non-existent"}, false, 1)
}

// checkCounterSum checks that statistics are properly collected.
// It retries a few times as they are generally collected in background.
func (s *StoreSuite) checkCounterSum(c *C, key []string, prefix bool, expected int64) {
	var sum int64
	var err error
	for retry := 0; retry < 10; retry++ {
		time.Sleep(1e8)
		sum, err = s.store.SumCounter(key, prefix)
		c.Assert(err, IsNil)
		if sum == expected {
			if expected == 0 && retry < 2 {
				continue // Wait a bit to make sure.
			}
			return
		}
	}
	c.Errorf("counter sum for %#v is %d, want %d", key, sum, expected)
}

func (s *StoreSuite) TestCharmStreaming(c *C) {
	server, curl := s.prepareServer(c)

	req, err := http.NewRequest("GET", "/charm/"+curl.String()[3:], nil)
	c.Assert(err, IsNil)
	rec := httptest.NewRecorder()
	server.ServeHTTP(rec, req)

	data, err := ioutil.ReadAll(rec.Body)
	c.Assert(string(data), Equals, "charm-revision-0")

	c.Assert(rec.Header().Get("Connection"), Equals, "close")
	c.Assert(rec.Header().Get("Content-Type"), Equals, "application/octet-stream")
	c.Assert(rec.Header().Get("Content-Length"), Equals, "16")

	// Check that it was accounted for in statistics.
	s.checkCounterSum(c, []string{"charm-bundle", curl.Series, curl.Name}, false, 1)
}

func (s *StoreSuite) TestDisableStats(c *C) {
	server, curl := s.prepareServer(c)

	req, err := http.NewRequest("GET", "/charm-info", nil)
	c.Assert(err, IsNil)
	req.Form = url.Values{"charms": []string{curl.String()}, "stats": []string{"0"}}
	server.ServeHTTP(httptest.NewRecorder(), req)

	req, err = http.NewRequest("GET", "/charms/"+curl.String()[:3], nil)
	c.Assert(err, IsNil)
	req.Form = url.Values{"stats": []string{"0"}}
	server.ServeHTTP(httptest.NewRecorder(), req)

	// No statistics should have been collected given the use of stats=0.
	for _, prefix := range []string{"charm-info", "charm-bundle", "charm-missing"} {
		s.checkCounterSum(c, []string{prefix}, true, 0)
	}
}

func (s *StoreSuite) TestServerStatus(c *C) {
	server, err := store.NewServer(s.store)
	c.Assert(err, IsNil)
	tests := []struct {
		path string
		code int
	}{
		{"/charm-info/any", 404},
		{"/charm/bad-url", 404},
		{"/charm/bad-series/wordpress", 404},
		{"/stats/counter/", 403},
		{"/stats/counter/*", 403},
		{"/stats/counter/any/", 404},
		{"/stats/", 404},
		{"/stats/any", 404},
	}
	for _, test := range tests {
		req, err := http.NewRequest("GET", test.path, nil)
		c.Assert(err, IsNil)
		rec := httptest.NewRecorder()
		server.ServeHTTP(rec, req)
		c.Assert(rec.Code, Equals, test.code, Commentf("Path: %s", test.path))
	}
}

func (s *StoreSuite) TestRootRedirect(c *C) {
	server, err := store.NewServer(s.store)
	c.Assert(err, IsNil)
	req, err := http.NewRequest("GET", "/", nil)
	c.Assert(err, IsNil)
	rec := httptest.NewRecorder()
	server.ServeHTTP(rec, req)
	c.Assert(rec.Code, Equals, 303)
	c.Assert(rec.Header().Get("Location"), Equals, "https://juju.ubuntu.com")
}

func (s *StoreSuite) TestStatsCounter(c *C) {
	for _, key := range [][]string{{"a", "b"}, {"a", "b"}, {"a"}} {
		err := s.store.IncCounter(key)
		c.Assert(err, IsNil)
	}

	server, _ := s.prepareServer(c)

	expected := map[string]string{
		"a:b": "2",
		"a:*": "3",
		"a":   "1",
	}

	for counter, n := range expected {
		req, err := http.NewRequest("GET", "/stats/counter/" + counter, nil)
		c.Assert(err, IsNil)
		rec := httptest.NewRecorder()
		server.ServeHTTP(rec, req)

		data, err := ioutil.ReadAll(rec.Body)
		c.Assert(string(data), Equals, n)

		c.Assert(rec.Header().Get("Content-Type"), Equals, "text/plain")
		c.Assert(rec.Header().Get("Content-Length"), Equals, strconv.Itoa(len(n)))
	}
}<|MERGE_RESOLUTION|>--- conflicted
+++ resolved
@@ -9,11 +9,8 @@
 	"net/http"
 	"net/http/httptest"
 	"net/url"
-<<<<<<< HEAD
 	"strconv"
-=======
 	"time"
->>>>>>> 05e7a3d4
 )
 
 func (s *StoreSuite) prepareServer(c *C) (*store.Server, *charm.URL) {
